--- conflicted
+++ resolved
@@ -107,11 +107,8 @@
           {/* Conditional rendering for hero section or chat content */}
           {messages.length === 0 ? (
             modePrive ? (
-<<<<<<< HEAD
               <div className="flex flex-col items-center justify-center h-auto lg:h-[80vh] text-center px-1 mb-3 animate-fadeIn">
-=======
-              <div className="flex flex-col items-center justify-center min-h-[60vh] md:min-h-[320px] text-center px-1 mb-3 animate-fadeIn">
->>>>>>> da357e5d
+
                 {/* Icône héros : bouclier sécurisé avec effets de halo et particules */}
                 <div className="relative mb-6 group animate-fadeIn" style={{ animationDelay: "0.1s" }}>
                   <div className="w-20 h-20 bg-gradient-to-br from-blue-600 via-indigo-700 to-purple-800 rounded-3xl flex items-center justify-center shadow-2xl border-4 border-white/20 dark:border-slate-800/60 backdrop-blur-xl relative">
@@ -225,11 +222,8 @@
                 </div>
               </div>
             ) : (
-<<<<<<< HEAD
               <div className="flex flex-col  pt-10  items-center justify-center h-auto lg:h-[80vh] text-center px-1 mb-3">
-=======
-              <div className="flex flex-col  pt-10  items-center justify-center min-h-[60vh] md:min-h-[300px] text-center px-1 mb-3">
->>>>>>> da357e5d
+
                 {/* Hero section améliorée */}
                 <div className="relative mb-4 group">
                   <div className="w-14 h-14 sm:w-16 sm:h-16 bg-gradient-to-br from-blue-500 via-indigo-500 to-purple-600 rounded-2xl flex items-center justify-center shadow-2xl transition-all duration-500 group-hover:scale-105 group-hover:rotate-2">
